--- conflicted
+++ resolved
@@ -6,12 +6,11 @@
 
 ## Unreleased
 
-<<<<<<< HEAD
 ### Added
 
 - CSS styling options to `mwc-tab`
 - `active` attribute to `mwc-tab` when (de)activated
-=======
+
 ### Fixed
 
 - **BREAKING:VISUAL** `mwc-tab` will now automatically size slotted images. Also
@@ -21,7 +20,6 @@
 
 - **BREAKING** `mwc-tab` can now only have slotted content via the
   `hasImageIcon` flag.
->>>>>>> 708f707c
 
 ## [0.11.1] - 2019-11-26
 
