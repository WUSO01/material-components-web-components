--- conflicted
+++ resolved
@@ -15,10 +15,6 @@
     "@polymer/lit-element": "^0.6.1"
   },
   "devDependencies": {
-<<<<<<< HEAD
-=======
-    "@material/mwc-sass-render": "^0.2.1"
->>>>>>> 7bb76bf0
   },
   "publishConfig": {
     "access": "public"
