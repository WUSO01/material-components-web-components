--- conflicted
+++ resolved
@@ -80,31 +80,7 @@
   // TODO(sorvell): MDC decorates the navigation icon and action items with
   // ripples. Since these are slotted items here, the assumption is that the
   // user brings a web component with a ripple if rippling is desired.
-<<<<<<< HEAD
-  render() {
-=======
   protected render() {
-    const classes = {
-      'mdc-top-app-bar--fixed':
-          this.type === 'fixed' || this.type === 'prominentFixed',
-      'mdc-top-app-bar--short':
-          this.type === 'shortCollapsed' || this.type === 'short',
-      'mdc-top-app-bar--short-collapsed': this.type === 'shortCollapsed',
-      'mdc-top-app-bar--prominent':
-          this.type === 'prominent' || this.type === 'prominentFixed',
-      'mdc-top-app-bar--dense': this.dense,
-      'mwc-top-app-bar--center-title': this.centerTitle,
-    };
-    const alignStartTitle = !this.centerTitle ? html`
-      <span class="mdc-top-app-bar__title"><slot name="title"></slot></span>
-    ` :
-                                                '';
-    const centerSection = this.centerTitle ? html`
-      <section class="mdc-top-app-bar__section mdc-top-app-bar__section--align-center">
-        <span class="mdc-top-app-bar__title"><slot name="title"></slot></span>
-      </section>` :
-                                             '';
->>>>>>> f100e273
     return html`
       <header class="mdc-top-app-bar ${classMap(this.barClasses)}">
       <div class="mdc-top-app-bar__row">
@@ -142,22 +118,6 @@
     };
   }
 
-<<<<<<< HEAD
-=======
-  // override that prevents `super.firstUpdated` since we are controlling when
-  // `createFoundation` is called.
-  protected firstUpdated() {
-  }
-
-  protected updated(changedProperties: PropertyValues) {
-    // update foundation if `type` or `scrollTarget` changes
-    if (changedProperties.has('type') ||
-        changedProperties.has('scrollTarget')) {
-      this.createFoundation();
-    }
-  }
-
->>>>>>> f100e273
   protected handleTargetScroll = () => {
     this.mdcFoundation.handleTargetScroll();
   };
@@ -181,20 +141,9 @@
     window.removeEventListener('resize', this.handleResize);
   }
 
-<<<<<<< HEAD
   firstUpdated() {
     super.firstUpdated();
     this.updateRootPosition();
-=======
-  protected createFoundation() {
-    super.createFoundation();
-    const windowScroller = this.scrollTarget === window;
-    // we add support for top-app-bar's tied to an element scroller.
-    this.mdcRoot.style.position = windowScroller ? '' : 'absolute';
-    // TODO(sorvell): not sure why this is necessary but the MDC demo does it.
-    this.mdcRoot.style.top = windowScroller ? '0px' : '';
-    this.unregisterListeners();
->>>>>>> f100e273
     this.registerListeners();
   }
 
